<<<<<<< HEAD
# Chimichangas

Chimichangas is a species of artificially simulated beings created as part of Project DC. This repository holds a simulation environment created in pygame which is to be used with Deep Reinforcement Learning algorithms to find out the evolution of Chimichangas.
=======
# PyEvolve

Chimichangas is a species of artificially simulated beings created as part of Project DC. This repository holds a simulation environment created in pygame which is to be used with Deep Reinforcement Learning algorithms to find out the evolution of Chimichangas.
>>>>>>> 42787451
<|MERGE_RESOLUTION|>--- conflicted
+++ resolved
@@ -1,9 +1,4 @@
-<<<<<<< HEAD
-# Chimichangas
-
-Chimichangas is a species of artificially simulated beings created as part of Project DC. This repository holds a simulation environment created in pygame which is to be used with Deep Reinforcement Learning algorithms to find out the evolution of Chimichangas.
-=======
-# PyEvolve
-
-Chimichangas is a species of artificially simulated beings created as part of Project DC. This repository holds a simulation environment created in pygame which is to be used with Deep Reinforcement Learning algorithms to find out the evolution of Chimichangas.
->>>>>>> 42787451
+# PyEvolve
+
+Chimichangas is a species of artificially simulated beings created as part of Project DC. This repository holds a simulation environment created in pygame which is to be used with Deep Reinforcement Learning algorithms to find out the evolution of Chimichangas.
+