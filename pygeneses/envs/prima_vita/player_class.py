# Player class representing an agent in prima vita environment

# Import required libraries
import pygame
import random
import time
import numpy as np
import os

# Import global constants
from .global_constants import *


class Player:
    """
    Player class for the species - Prima vita (First life)

    Data members
    ============
    index                    (int)
        : Index of current player among all players
    action_history           (list)
        : List storing logs of all actions (both successful and failed), initial (x, y) coordinates
          and parent id(s)
    playerImg                (pygame.image)
        : Image representing a player in pygame environment
    playerX                  (int)
        : x coordinate or player in 2D environment
    playerY                  (int)
        : y coordinate or player in 2D environment
    PLAYER_WIDTH             (int)
        : Width of player image
    PLAYER_HEIGHT            (int)
        : Height of player image
    born_at                  (int)
        : Time of birth of the player
    food_ate                 (int)
        : Number of food particles consumed
    gender                   (str)
        : Gender of agent (required for mating)
    cannot_move              (bool)
        : Can the agent move or not?
    ingesting_begin_time     (int)
        : The time (in ticks) at which player begins ingesting food (this action takes 1 tick to complete)
    ingesting_particle_index (int)
        : Index of food particle that the agent is ingesting
    food_near                (list)
        : Information about all the food particles nearby
    players_near             (list)
        : Information about all the players nearby
    is_impotent              (bool)
        : Is the agent impotent or potent (impotency leads to failure in reproduction)
    mating_begin_time        (int)
        : Time (in ticks) at which mating began (this action takes 2 ticks to complete)
    fight_with               (int)
        : Id of the player the agent is currently fighting with
    energy                   (int)
        : Energy of the player (when energy is consumed player dies)
    embeddings               (numpy.ndarray)
        : Embeddings of the player (fetched from NN)
    states                   (list)
        : States that the player experiences at each time step
    """

    def __init__(self, i, tob, x=None, y=None):
        """
        Initializer for Player class

        Params
        ======
        i   (int)
            : Id of the player out of all players
        tob (int)
            : Time of birth of the agent (fetched from environment)
        x   (int)
            : Initial x coordinate of the agent (optional)
        y   (int)
            : Initial y coordinate of the agent (optional)
        """

        self.index = i
        self.action_history = (
            []
        )  # [Action, Time, Reward, Energy, num_offspring, [offspring ids]]

        self.playerImg = pygame.image.load(
            os.path.join(os.path.dirname(__file__), "images/player.png")
        )
        self.playerX = x if x is not None else random.randint(32, SCREEN_WIDTH - 32)
        self.playerY = y if y is not None else random.randint(32, SCREEN_HEIGHT - 32)
        self.PLAYER_WIDTH = 32
        self.PLAYER_HEIGHT = 32
        self.born_at = tob
        self.food_ate = 0
        self.gender = np.random.choice(["Male", "Female"], p=[0.5, 0.5])
        self.cannot_move = False
        self.ingesting_begin_time = 0
        self.ingesting_particle_index = 0
        self.food_near = []
        self.players_near = []
        self.is_impotent = np.random.choice([True, False], p=[0.3, 0.7])
        self.mating_begin_time = 0
        self.fighting_with = -1
        self.energy = 200

        self.embeddings = np.array([0])
        self.states = []

        # Add the initial x, y coordinates as first entry in logs
        self.action_history.append([self.playerX, self.playerY])

<<<<<<< HEAD
    def Add_Parent(self, id, tob, mate_id = -1, mate_tob = -1):
        """
        Add parent information to logs
        """
        if mate_id == -1:
            self.action_history.append(np.array([id, tob]))
        else:
            self.action_history.append(np.array([[id, tob],[mate_id, mate_tob]]))

=======
    def Add_Parent(self, id, tob):
        """
        Add parent information to logs
        """

        self.action_history.append(np.array([id, tob]))
>>>>>>> 41ccfb44

    def write_data(self, time):
        """
        Write logs to npy file when player dies

        Params
        ======
        time (int)
            : Time (in ticks) of death of the player
        """

        # Show in front end API
        print(f"RIP {self.born_at}-{self.index}")

        # Form filename to save logs into
        file_name = str(self.born_at) + "-" + str(self.index)

        # Open file at location to dump logs
        file = open("Players_Data/" + file_name + ".npy", "wb")
        np.save(file, np.array(self.action_history))
        file.close()

        # Average embeddings over entire life
        self.embeddings = self.embeddings / (time - self.born_at)

        # Open file at location to dump embeddings
        file = open("Players_Data/Embeddings/" + file_name + ".npy", "wb")
        np.save(file, self.embeddings)
        file.close()

    def update_history(
        self,
        action,
        time,
        reward,
        num_offspring=-1,
        offspring_ids=-1,
        mate_id=-1,
        fight_with=-1,
    ):
        """
        Update logs of player according to current action

        Params
        ======
        action        (int)
            : Action chosen by the player
        time          (int)
            : Time at which action is taken
        reward        (int)
            : Reward recieved for taking the action
        num_offspring (int)
            : Number of offsprings generated (optional)
        offspring_ids (list)
            : Ids of offsprings (optional)
        mate_id       (int)
            : Id of player with which current player mated (optional)
        fight_with    (int)
            : Id of player with which current agent fought (optional)
        """

        # If action is failed then denote it in logs as negative action
        # (eg: -10 for failed asexual reproduction)
        if type(action) != int:
            if "Failed" in action:
                self.action_history.append(
                    np.array(
                        [
                            -action,
                            time,
                            reward,
                            self.energy,
                            self.playerX,
                            self.playerY,
                            self.states[-1],
                        ]
                    )
                )

        # If action number is less than or equal to 9 (i.e. movement in 8 directions, stay or ingestion) then
        elif action <= 9:
            self.action_history.append(
                np.array(
                    [
                        action,
                        time,
                        reward,
                        self.energy,
                        self.playerX,
                        self.playerY,
                        self.states[-1],
                    ]
                )
            )
        # If action number is 10 (i.e. asexual reproduction)
        elif action == 10:
            self.action_history.append(
                np.array(
                    [
                        action,
                        time,
                        reward,
                        self.energy,
                        num_offspring,
                        np.array(offspring_ids),
                        self.playerX,
                        self.playerY,
                        self.states[-1],
                    ]
                )
            )
        # If action number is 11 (i.e. sexual reproduction)
        elif action == 11:
            self.action_history.append(
                np.array(
                    [
                        action,
                        time,
                        reward,
                        self.energy,
                        num_offspring,
                        np.array(offspring_ids),
                        mate_id,
                        self.playerX,
                        self.playerY,
                        self.states[-1],
                    ]
                )
            )
        # If action number is 12 (i.e. fight)
        elif action == 12:
            self.action_history.append(
                np.array(
                    [
                        action,
                        time,
                        reward,
                        self.energy,
                        fight_with,
                        self.playerX,
                        self.playerY,
                        self.states[-1],
                    ]
                )
            )

    def change_player_xposition(self, x):
        """
        Update player's x coordinate

        Params
        ======
        x (int)
            : Add to player's current x coordinate the value x (either positive or negative)
        """

        # If agent can move
        if not self.cannot_move:
            # Update current x coordinate by adding new x
            self.playerX += x

            # If x coordinate goes out of bounds of the pygame screen then adjust it
            if self.playerX <= 0:
                self.playerX = 0
            elif self.playerX >= (SCREEN_WIDTH - self.PLAYER_WIDTH):
                self.playerX = SCREEN_WIDTH - self.PLAYER_WIDTH

            # Reduce energy by 5 for movement
            self.energy -= 5

    def change_player_yposition(self, y):
        """
        Update player's y coordinate

        Params
        ======
        y (int)
            : Add to player's current y coordinate the value x (either positive or negative)
        """

        # If agent can move
        if not self.cannot_move:
            # Update current y coordinate by adding new y
            self.playerY += y

            # If y coordinate goes out of bounds of the pygame screen then adjust it
            if self.playerY <= 0:
                self.playerY = 0
            elif self.playerY >= (SCREEN_HEIGHT - self.PLAYER_HEIGHT):
                self.playerY = SCREEN_HEIGHT - self.PLAYER_HEIGHT

            # Reduce energy by 5 for movement
            self.energy -= 5

    def asexual_reproduction(self, lenPlayers, time_given):
        """
        Perform asexual reproduction action

        Params
        ======
        lenPlayers (int)
            : Number of players currently in environment
        time_given (int)
            : Current time (taken from environment)

        Returns
        =======
            offspring_players (list)
                : Player class' object for offsprings
            offspring_ids     (list)
                : Unique ids for offsprings
        """

        # Create empty lists
        offspring_players = []
        offspring_ids = []

        # Select random number of offsprings in range [2, 8]
        num_offspring = random.randint(2, 8)

        # Reduce energy by 30 for asexual reproduction
        self.energy -= 30

        # Loop through offspring count
        for i in range(num_offspring):
            # Create offspring ids and append it to list
            id_offspring = lenPlayers
            offspring_ids.append(id_offspring)

            lenPlayers = lenPlayers + 1

            # Create new Player objects and add as offsprings
            offspring_players.append(Player(id_offspring, time_given))

            # Add current player as parent to all offspring objects
            offspring_players[i].Add_Parent(self.index, self.born_at)

        return offspring_players, offspring_ids

<<<<<<< HEAD
    def sexual_reproduction(self, mating_begin_time, lenPlayers, gen_offspring=False, mate_id = -1, mate_tob = -1):
=======
    def sexual_reproduction(self, mating_begin_time, lenPlayers, gen_offspring=False):
>>>>>>> 41ccfb44
        """
        Perform sexual reproduction action

        Params
        ======
        mating_begin_time (int)
            : The time at which mating process begins (takes 2 ticks of time to complete)
        lenPlayers        (int)
            : Number of players currently in environment
        gen_offspring     (bool)
            : Whether to generate
<<<<<<< HEAD
        mate_id           (int)
            : Id of the mate
        mate_tob          (int)
            : Time of birth of the mate
=======

>>>>>>> 41ccfb44
        Returns
        =======
            offspring_players (list)
                : Player class' object for offsprings
            offspring_ids     (list)
                : Unique ids for offsprings
        """

        # Stop the agent from moving
        self.cannot_move = True

        # Set mating beginning time (in ticks)
        self.mating_begin_time = mating_begin_time

        # Reduce energy by 30 for sexual reproduction action
        self.energy -= 30

        # Create empty lists
        offspring_ids = []
        offspring_players = []

        # If gen_offspring is true then parent will give birth (only one parent gives birth)
        if gen_offspring:
            # Select randomly number of offsprings in range [2, 8]
            INITIAL_POPULATION = random.randint(2, 8)

            # Loop through offspring count
            for i in range(INITIAL_POPULATION):
                # Create offspring ids and append it to list
                id_offspring = lenPlayers
                offspring_ids.append(id_offspring)
                lenPlayers = lenPlayers + 1

                # Create new Player objects and add as offsprings
                offspring_players.append(Player(id_offspring, mating_begin_time))

                # Add current player as parent to all offspring objects
<<<<<<< HEAD
                offspring_players[i].Add_Parent(self.index, self.born_at, mate_id, mate_tob)
=======
                offspring_players[i].Add_Parent(self.index, self.born_at)
>>>>>>> 41ccfb44

            return offspring_players, offspring_ids

    def ingesting_food(self, idx, time_given):
        """
        Perform food ingestion action

        Params
        ======
        idx        (int)
            : Id of the food particle being consumed
        time_given (int)
            : Time at which food ingestion started
        """

        # Player cannot move during this time
        self.cannot_move = True

        # Set ingestion time and food particle id
        self.ingesting_begin_time = time_given
        self.ingesting_particle_index = idx

        # Add energy of 25 points for ingestion action
        self.energy += 25

    def show_player(self):
        """
        Show the player in pygame environment
        """

        screen.blit(self.playerImg, (self.playerX, self.playerY))

    def show_close(self):
        """
        Show the player in pygame environment when it is close to another or is mating with another
        """

        if self.mating_begin_time != 0:
            screen.blit(
                pygame.image.load(
                    os.path.join(os.path.dirname(__file__), "images/player_mating.png")
                ),
                (self.playerX, self.playerY),
            )
        else:
            screen.blit(
                pygame.image.load(
                    os.path.join(os.path.dirname(__file__), "images/player_near.png")
                ),
                (self.playerX, self.playerY),
            )
<|MERGE_RESOLUTION|>--- conflicted
+++ resolved
@@ -1,485 +1,464 @@
-# Player class representing an agent in prima vita environment
-
-# Import required libraries
-import pygame
-import random
-import time
-import numpy as np
-import os
-
-# Import global constants
-from .global_constants import *
-
-
-class Player:
-    """
-    Player class for the species - Prima vita (First life)
-
-    Data members
-    ============
-    index                    (int)
-        : Index of current player among all players
-    action_history           (list)
-        : List storing logs of all actions (both successful and failed), initial (x, y) coordinates
-          and parent id(s)
-    playerImg                (pygame.image)
-        : Image representing a player in pygame environment
-    playerX                  (int)
-        : x coordinate or player in 2D environment
-    playerY                  (int)
-        : y coordinate or player in 2D environment
-    PLAYER_WIDTH             (int)
-        : Width of player image
-    PLAYER_HEIGHT            (int)
-        : Height of player image
-    born_at                  (int)
-        : Time of birth of the player
-    food_ate                 (int)
-        : Number of food particles consumed
-    gender                   (str)
-        : Gender of agent (required for mating)
-    cannot_move              (bool)
-        : Can the agent move or not?
-    ingesting_begin_time     (int)
-        : The time (in ticks) at which player begins ingesting food (this action takes 1 tick to complete)
-    ingesting_particle_index (int)
-        : Index of food particle that the agent is ingesting
-    food_near                (list)
-        : Information about all the food particles nearby
-    players_near             (list)
-        : Information about all the players nearby
-    is_impotent              (bool)
-        : Is the agent impotent or potent (impotency leads to failure in reproduction)
-    mating_begin_time        (int)
-        : Time (in ticks) at which mating began (this action takes 2 ticks to complete)
-    fight_with               (int)
-        : Id of the player the agent is currently fighting with
-    energy                   (int)
-        : Energy of the player (when energy is consumed player dies)
-    embeddings               (numpy.ndarray)
-        : Embeddings of the player (fetched from NN)
-    states                   (list)
-        : States that the player experiences at each time step
-    """
-
-    def __init__(self, i, tob, x=None, y=None):
-        """
-        Initializer for Player class
-
-        Params
-        ======
-        i   (int)
-            : Id of the player out of all players
-        tob (int)
-            : Time of birth of the agent (fetched from environment)
-        x   (int)
-            : Initial x coordinate of the agent (optional)
-        y   (int)
-            : Initial y coordinate of the agent (optional)
-        """
-
-        self.index = i
-        self.action_history = (
-            []
-        )  # [Action, Time, Reward, Energy, num_offspring, [offspring ids]]
-
-        self.playerImg = pygame.image.load(
-            os.path.join(os.path.dirname(__file__), "images/player.png")
-        )
-        self.playerX = x if x is not None else random.randint(32, SCREEN_WIDTH - 32)
-        self.playerY = y if y is not None else random.randint(32, SCREEN_HEIGHT - 32)
-        self.PLAYER_WIDTH = 32
-        self.PLAYER_HEIGHT = 32
-        self.born_at = tob
-        self.food_ate = 0
-        self.gender = np.random.choice(["Male", "Female"], p=[0.5, 0.5])
-        self.cannot_move = False
-        self.ingesting_begin_time = 0
-        self.ingesting_particle_index = 0
-        self.food_near = []
-        self.players_near = []
-        self.is_impotent = np.random.choice([True, False], p=[0.3, 0.7])
-        self.mating_begin_time = 0
-        self.fighting_with = -1
-        self.energy = 200
-
-        self.embeddings = np.array([0])
-        self.states = []
-
-        # Add the initial x, y coordinates as first entry in logs
-        self.action_history.append([self.playerX, self.playerY])
-
-<<<<<<< HEAD
-    def Add_Parent(self, id, tob, mate_id = -1, mate_tob = -1):
-        """
-        Add parent information to logs
-        """
-        if mate_id == -1:
-            self.action_history.append(np.array([id, tob]))
-        else:
-            self.action_history.append(np.array([[id, tob],[mate_id, mate_tob]]))
-
-=======
-    def Add_Parent(self, id, tob):
-        """
-        Add parent information to logs
-        """
-
-        self.action_history.append(np.array([id, tob]))
->>>>>>> 41ccfb44
-
-    def write_data(self, time):
-        """
-        Write logs to npy file when player dies
-
-        Params
-        ======
-        time (int)
-            : Time (in ticks) of death of the player
-        """
-
-        # Show in front end API
-        print(f"RIP {self.born_at}-{self.index}")
-
-        # Form filename to save logs into
-        file_name = str(self.born_at) + "-" + str(self.index)
-
-        # Open file at location to dump logs
-        file = open("Players_Data/" + file_name + ".npy", "wb")
-        np.save(file, np.array(self.action_history))
-        file.close()
-
-        # Average embeddings over entire life
-        self.embeddings = self.embeddings / (time - self.born_at)
-
-        # Open file at location to dump embeddings
-        file = open("Players_Data/Embeddings/" + file_name + ".npy", "wb")
-        np.save(file, self.embeddings)
-        file.close()
-
-    def update_history(
-        self,
-        action,
-        time,
-        reward,
-        num_offspring=-1,
-        offspring_ids=-1,
-        mate_id=-1,
-        fight_with=-1,
-    ):
-        """
-        Update logs of player according to current action
-
-        Params
-        ======
-        action        (int)
-            : Action chosen by the player
-        time          (int)
-            : Time at which action is taken
-        reward        (int)
-            : Reward recieved for taking the action
-        num_offspring (int)
-            : Number of offsprings generated (optional)
-        offspring_ids (list)
-            : Ids of offsprings (optional)
-        mate_id       (int)
-            : Id of player with which current player mated (optional)
-        fight_with    (int)
-            : Id of player with which current agent fought (optional)
-        """
-
-        # If action is failed then denote it in logs as negative action
-        # (eg: -10 for failed asexual reproduction)
-        if type(action) != int:
-            if "Failed" in action:
-                self.action_history.append(
-                    np.array(
-                        [
-                            -action,
-                            time,
-                            reward,
-                            self.energy,
-                            self.playerX,
-                            self.playerY,
-                            self.states[-1],
-                        ]
-                    )
-                )
-
-        # If action number is less than or equal to 9 (i.e. movement in 8 directions, stay or ingestion) then
-        elif action <= 9:
-            self.action_history.append(
-                np.array(
-                    [
-                        action,
-                        time,
-                        reward,
-                        self.energy,
-                        self.playerX,
-                        self.playerY,
-                        self.states[-1],
-                    ]
-                )
-            )
-        # If action number is 10 (i.e. asexual reproduction)
-        elif action == 10:
-            self.action_history.append(
-                np.array(
-                    [
-                        action,
-                        time,
-                        reward,
-                        self.energy,
-                        num_offspring,
-                        np.array(offspring_ids),
-                        self.playerX,
-                        self.playerY,
-                        self.states[-1],
-                    ]
-                )
-            )
-        # If action number is 11 (i.e. sexual reproduction)
-        elif action == 11:
-            self.action_history.append(
-                np.array(
-                    [
-                        action,
-                        time,
-                        reward,
-                        self.energy,
-                        num_offspring,
-                        np.array(offspring_ids),
-                        mate_id,
-                        self.playerX,
-                        self.playerY,
-                        self.states[-1],
-                    ]
-                )
-            )
-        # If action number is 12 (i.e. fight)
-        elif action == 12:
-            self.action_history.append(
-                np.array(
-                    [
-                        action,
-                        time,
-                        reward,
-                        self.energy,
-                        fight_with,
-                        self.playerX,
-                        self.playerY,
-                        self.states[-1],
-                    ]
-                )
-            )
-
-    def change_player_xposition(self, x):
-        """
-        Update player's x coordinate
-
-        Params
-        ======
-        x (int)
-            : Add to player's current x coordinate the value x (either positive or negative)
-        """
-
-        # If agent can move
-        if not self.cannot_move:
-            # Update current x coordinate by adding new x
-            self.playerX += x
-
-            # If x coordinate goes out of bounds of the pygame screen then adjust it
-            if self.playerX <= 0:
-                self.playerX = 0
-            elif self.playerX >= (SCREEN_WIDTH - self.PLAYER_WIDTH):
-                self.playerX = SCREEN_WIDTH - self.PLAYER_WIDTH
-
-            # Reduce energy by 5 for movement
-            self.energy -= 5
-
-    def change_player_yposition(self, y):
-        """
-        Update player's y coordinate
-
-        Params
-        ======
-        y (int)
-            : Add to player's current y coordinate the value x (either positive or negative)
-        """
-
-        # If agent can move
-        if not self.cannot_move:
-            # Update current y coordinate by adding new y
-            self.playerY += y
-
-            # If y coordinate goes out of bounds of the pygame screen then adjust it
-            if self.playerY <= 0:
-                self.playerY = 0
-            elif self.playerY >= (SCREEN_HEIGHT - self.PLAYER_HEIGHT):
-                self.playerY = SCREEN_HEIGHT - self.PLAYER_HEIGHT
-
-            # Reduce energy by 5 for movement
-            self.energy -= 5
-
-    def asexual_reproduction(self, lenPlayers, time_given):
-        """
-        Perform asexual reproduction action
-
-        Params
-        ======
-        lenPlayers (int)
-            : Number of players currently in environment
-        time_given (int)
-            : Current time (taken from environment)
-
-        Returns
-        =======
-            offspring_players (list)
-                : Player class' object for offsprings
-            offspring_ids     (list)
-                : Unique ids for offsprings
-        """
-
-        # Create empty lists
-        offspring_players = []
-        offspring_ids = []
-
-        # Select random number of offsprings in range [2, 8]
-        num_offspring = random.randint(2, 8)
-
-        # Reduce energy by 30 for asexual reproduction
-        self.energy -= 30
-
-        # Loop through offspring count
-        for i in range(num_offspring):
-            # Create offspring ids and append it to list
-            id_offspring = lenPlayers
-            offspring_ids.append(id_offspring)
-
-            lenPlayers = lenPlayers + 1
-
-            # Create new Player objects and add as offsprings
-            offspring_players.append(Player(id_offspring, time_given))
-
-            # Add current player as parent to all offspring objects
-            offspring_players[i].Add_Parent(self.index, self.born_at)
-
-        return offspring_players, offspring_ids
-
-<<<<<<< HEAD
-    def sexual_reproduction(self, mating_begin_time, lenPlayers, gen_offspring=False, mate_id = -1, mate_tob = -1):
-=======
-    def sexual_reproduction(self, mating_begin_time, lenPlayers, gen_offspring=False):
->>>>>>> 41ccfb44
-        """
-        Perform sexual reproduction action
-
-        Params
-        ======
-        mating_begin_time (int)
-            : The time at which mating process begins (takes 2 ticks of time to complete)
-        lenPlayers        (int)
-            : Number of players currently in environment
-        gen_offspring     (bool)
-            : Whether to generate
-<<<<<<< HEAD
-        mate_id           (int)
-            : Id of the mate
-        mate_tob          (int)
-            : Time of birth of the mate
-=======
-
->>>>>>> 41ccfb44
-        Returns
-        =======
-            offspring_players (list)
-                : Player class' object for offsprings
-            offspring_ids     (list)
-                : Unique ids for offsprings
-        """
-
-        # Stop the agent from moving
-        self.cannot_move = True
-
-        # Set mating beginning time (in ticks)
-        self.mating_begin_time = mating_begin_time
-
-        # Reduce energy by 30 for sexual reproduction action
-        self.energy -= 30
-
-        # Create empty lists
-        offspring_ids = []
-        offspring_players = []
-
-        # If gen_offspring is true then parent will give birth (only one parent gives birth)
-        if gen_offspring:
-            # Select randomly number of offsprings in range [2, 8]
-            INITIAL_POPULATION = random.randint(2, 8)
-
-            # Loop through offspring count
-            for i in range(INITIAL_POPULATION):
-                # Create offspring ids and append it to list
-                id_offspring = lenPlayers
-                offspring_ids.append(id_offspring)
-                lenPlayers = lenPlayers + 1
-
-                # Create new Player objects and add as offsprings
-                offspring_players.append(Player(id_offspring, mating_begin_time))
-
-                # Add current player as parent to all offspring objects
-<<<<<<< HEAD
-                offspring_players[i].Add_Parent(self.index, self.born_at, mate_id, mate_tob)
-=======
-                offspring_players[i].Add_Parent(self.index, self.born_at)
->>>>>>> 41ccfb44
-
-            return offspring_players, offspring_ids
-
-    def ingesting_food(self, idx, time_given):
-        """
-        Perform food ingestion action
-
-        Params
-        ======
-        idx        (int)
-            : Id of the food particle being consumed
-        time_given (int)
-            : Time at which food ingestion started
-        """
-
-        # Player cannot move during this time
-        self.cannot_move = True
-
-        # Set ingestion time and food particle id
-        self.ingesting_begin_time = time_given
-        self.ingesting_particle_index = idx
-
-        # Add energy of 25 points for ingestion action
-        self.energy += 25
-
-    def show_player(self):
-        """
-        Show the player in pygame environment
-        """
-
-        screen.blit(self.playerImg, (self.playerX, self.playerY))
-
-    def show_close(self):
-        """
-        Show the player in pygame environment when it is close to another or is mating with another
-        """
-
-        if self.mating_begin_time != 0:
-            screen.blit(
-                pygame.image.load(
-                    os.path.join(os.path.dirname(__file__), "images/player_mating.png")
-                ),
-                (self.playerX, self.playerY),
-            )
-        else:
-            screen.blit(
-                pygame.image.load(
-                    os.path.join(os.path.dirname(__file__), "images/player_near.png")
-                ),
-                (self.playerX, self.playerY),
-            )
+# Player class representing an agent in prima vita environment
+
+# Import required libraries
+import pygame
+import random
+import time
+import numpy as np
+import os
+
+# Import global constants
+from .global_constants import *
+
+
+class Player:
+    """
+    Player class for the species - Prima vita (First life)
+
+    Data members
+    ============
+    index                    (int)
+        : Index of current player among all players
+    action_history           (list)
+        : List storing logs of all actions (both successful and failed), initial (x, y) coordinates
+          and parent id(s)
+    playerImg                (pygame.image)
+        : Image representing a player in pygame environment
+    playerX                  (int)
+        : x coordinate or player in 2D environment
+    playerY                  (int)
+        : y coordinate or player in 2D environment
+    PLAYER_WIDTH             (int)
+        : Width of player image
+    PLAYER_HEIGHT            (int)
+        : Height of player image
+    born_at                  (int)
+        : Time of birth of the player
+    food_ate                 (int)
+        : Number of food particles consumed
+    gender                   (str)
+        : Gender of agent (required for mating)
+    cannot_move              (bool)
+        : Can the agent move or not?
+    ingesting_begin_time     (int)
+        : The time (in ticks) at which player begins ingesting food (this action takes 1 tick to complete)
+    ingesting_particle_index (int)
+        : Index of food particle that the agent is ingesting
+    food_near                (list)
+        : Information about all the food particles nearby
+    players_near             (list)
+        : Information about all the players nearby
+    is_impotent              (bool)
+        : Is the agent impotent or potent (impotency leads to failure in reproduction)
+    mating_begin_time        (int)
+        : Time (in ticks) at which mating began (this action takes 2 ticks to complete)
+    fight_with               (int)
+        : Id of the player the agent is currently fighting with
+    energy                   (int)
+        : Energy of the player (when energy is consumed player dies)
+    embeddings               (numpy.ndarray)
+        : Embeddings of the player (fetched from NN)
+    states                   (list)
+        : States that the player experiences at each time step
+    """
+
+    def __init__(self, i, tob, x=None, y=None):
+        """
+        Initializer for Player class
+
+        Params
+        ======
+        i   (int)
+            : Id of the player out of all players
+        tob (int)
+            : Time of birth of the agent (fetched from environment)
+        x   (int)
+            : Initial x coordinate of the agent (optional)
+        y   (int)
+            : Initial y coordinate of the agent (optional)
+        """
+
+        self.index = i
+        self.action_history = (
+            []
+        )  # [Action, Time, Reward, Energy, num_offspring, [offspring ids]]
+
+        self.playerImg = pygame.image.load(
+            os.path.join(os.path.dirname(__file__), "images/player.png")
+        )
+        self.playerX = x if x is not None else random.randint(32, SCREEN_WIDTH - 32)
+        self.playerY = y if y is not None else random.randint(32, SCREEN_HEIGHT - 32)
+        self.PLAYER_WIDTH = 32
+        self.PLAYER_HEIGHT = 32
+        self.born_at = tob
+        self.food_ate = 0
+        self.gender = np.random.choice(["Male", "Female"], p=[0.5, 0.5])
+        self.cannot_move = False
+        self.ingesting_begin_time = 0
+        self.ingesting_particle_index = 0
+        self.food_near = []
+        self.players_near = []
+        self.is_impotent = np.random.choice([True, False], p=[0.3, 0.7])
+        self.mating_begin_time = 0
+        self.fighting_with = -1
+        self.energy = 200
+
+        self.embeddings = np.array([0])
+        self.states = []
+
+        # Add the initial x, y coordinates as first entry in logs
+        self.action_history.append([self.playerX, self.playerY])
+
+    def Add_Parent(self, id, tob, mate_id = -1, mate_tob = -1):
+        """
+        Add parent information to logs
+        """
+        if mate_id == -1:
+            self.action_history.append(np.array([id, tob]))
+        else:
+            self.action_history.append(np.array([[id, tob],[mate_id, mate_tob]]))
+
+    def write_data(self, time):
+        """
+        Write logs to npy file when player dies
+
+        Params
+        ======
+        time (int)
+            : Time (in ticks) of death of the player
+        """
+
+        # Show in front end API
+        print(f"RIP {self.born_at}-{self.index}")
+
+        # Form filename to save logs into
+        file_name = str(self.born_at) + "-" + str(self.index)
+
+        # Open file at location to dump logs
+        file = open("Players_Data/" + file_name + ".npy", "wb")
+        np.save(file, np.array(self.action_history))
+        file.close()
+
+        # Average embeddings over entire life
+        self.embeddings = self.embeddings / (time - self.born_at)
+
+        # Open file at location to dump embeddings
+        file = open("Players_Data/Embeddings/" + file_name + ".npy", "wb")
+        np.save(file, self.embeddings)
+        file.close()
+
+    def update_history(
+        self,
+        action,
+        time,
+        reward,
+        num_offspring=-1,
+        offspring_ids=-1,
+        mate_id=-1,
+        fight_with=-1,
+    ):
+        """
+        Update logs of player according to current action
+
+        Params
+        ======
+        action        (int)
+            : Action chosen by the player
+        time          (int)
+            : Time at which action is taken
+        reward        (int)
+            : Reward recieved for taking the action
+        num_offspring (int)
+            : Number of offsprings generated (optional)
+        offspring_ids (list)
+            : Ids of offsprings (optional)
+        mate_id       (int)
+            : Id of player with which current player mated (optional)
+        fight_with    (int)
+            : Id of player with which current agent fought (optional)
+        """
+
+        # If action is failed then denote it in logs as negative action
+        # (eg: -10 for failed asexual reproduction)
+        if type(action) != int:
+            if "Failed" in action:
+                self.action_history.append(
+                    np.array(
+                        [
+                            -action,
+                            time,
+                            reward,
+                            self.energy,
+                            self.playerX,
+                            self.playerY,
+                            self.states[-1],
+                        ]
+                    )
+                )
+
+        # If action number is less than or equal to 9 (i.e. movement in 8 directions, stay or ingestion) then
+        elif action <= 9:
+            self.action_history.append(
+                np.array(
+                    [
+                        action,
+                        time,
+                        reward,
+                        self.energy,
+                        self.playerX,
+                        self.playerY,
+                        self.states[-1],
+                    ]
+                )
+            )
+        # If action number is 10 (i.e. asexual reproduction)
+        elif action == 10:
+            self.action_history.append(
+                np.array(
+                    [
+                        action,
+                        time,
+                        reward,
+                        self.energy,
+                        num_offspring,
+                        np.array(offspring_ids),
+                        self.playerX,
+                        self.playerY,
+                        self.states[-1],
+                    ]
+                )
+            )
+        # If action number is 11 (i.e. sexual reproduction)
+        elif action == 11:
+            self.action_history.append(
+                np.array(
+                    [
+                        action,
+                        time,
+                        reward,
+                        self.energy,
+                        num_offspring,
+                        np.array(offspring_ids),
+                        mate_id,
+                        self.playerX,
+                        self.playerY,
+                        self.states[-1],
+                    ]
+                )
+            )
+        # If action number is 12 (i.e. fight)
+        elif action == 12:
+            self.action_history.append(
+                np.array(
+                    [
+                        action,
+                        time,
+                        reward,
+                        self.energy,
+                        fight_with,
+                        self.playerX,
+                        self.playerY,
+                        self.states[-1],
+                    ]
+                )
+            )
+
+    def change_player_xposition(self, x):
+        """
+        Update player's x coordinate
+
+        Params
+        ======
+        x (int)
+            : Add to player's current x coordinate the value x (either positive or negative)
+        """
+
+        # If agent can move
+        if not self.cannot_move:
+            # Update current x coordinate by adding new x
+            self.playerX += x
+
+            # If x coordinate goes out of bounds of the pygame screen then adjust it
+            if self.playerX <= 0:
+                self.playerX = 0
+            elif self.playerX >= (SCREEN_WIDTH - self.PLAYER_WIDTH):
+                self.playerX = SCREEN_WIDTH - self.PLAYER_WIDTH
+
+            # Reduce energy by 5 for movement
+            self.energy -= 5
+
+    def change_player_yposition(self, y):
+        """
+        Update player's y coordinate
+
+        Params
+        ======
+        y (int)
+            : Add to player's current y coordinate the value x (either positive or negative)
+        """
+
+        # If agent can move
+        if not self.cannot_move:
+            # Update current y coordinate by adding new y
+            self.playerY += y
+
+            # If y coordinate goes out of bounds of the pygame screen then adjust it
+            if self.playerY <= 0:
+                self.playerY = 0
+            elif self.playerY >= (SCREEN_HEIGHT - self.PLAYER_HEIGHT):
+                self.playerY = SCREEN_HEIGHT - self.PLAYER_HEIGHT
+
+            # Reduce energy by 5 for movement
+            self.energy -= 5
+
+    def asexual_reproduction(self, lenPlayers, time_given):
+        """
+        Perform asexual reproduction action
+
+        Params
+        ======
+        lenPlayers (int)
+            : Number of players currently in environment
+        time_given (int)
+            : Current time (taken from environment)
+
+        Returns
+        =======
+            offspring_players (list)
+                : Player class' object for offsprings
+            offspring_ids     (list)
+                : Unique ids for offsprings
+        """
+
+        # Create empty lists
+        offspring_players = []
+        offspring_ids = []
+
+        # Select random number of offsprings in range [2, 8]
+        num_offspring = random.randint(2, 8)
+
+        # Reduce energy by 30 for asexual reproduction
+        self.energy -= 30
+
+        # Loop through offspring count
+        for i in range(num_offspring):
+            # Create offspring ids and append it to list
+            id_offspring = lenPlayers
+            offspring_ids.append(id_offspring)
+
+            lenPlayers = lenPlayers + 1
+
+            # Create new Player objects and add as offsprings
+            offspring_players.append(Player(id_offspring, time_given))
+
+            # Add current player as parent to all offspring objects
+            offspring_players[i].Add_Parent(self.index, self.born_at)
+
+        return offspring_players, offspring_ids
+
+    def sexual_reproduction(self, mating_begin_time, lenPlayers, gen_offspring=False, mate_id = -1, mate_tob = -1):
+        """
+        Perform sexual reproduction action
+
+        Params
+        ======
+        mating_begin_time (int)
+            : The time at which mating process begins (takes 2 ticks of time to complete)
+        lenPlayers        (int)
+            : Number of players currently in environment
+        gen_offspring     (bool)
+            : Whether to generate
+        mate_id           (int)
+            : Id of the mate
+        mate_tob          (int)
+            : Time of birth of the mate
+
+        Returns
+        =======
+            offspring_players (list)
+                : Player class' object for offsprings
+            offspring_ids     (list)
+                : Unique ids for offsprings
+        """
+
+        # Stop the agent from moving
+        self.cannot_move = True
+
+        # Set mating beginning time (in ticks)
+        self.mating_begin_time = mating_begin_time
+
+        # Reduce energy by 30 for sexual reproduction action
+        self.energy -= 30
+
+        # Create empty lists
+        offspring_ids = []
+        offspring_players = []
+
+        # If gen_offspring is true then parent will give birth (only one parent gives birth)
+        if gen_offspring:
+            # Select randomly number of offsprings in range [2, 8]
+            INITIAL_POPULATION = random.randint(2, 8)
+
+            # Loop through offspring count
+            for i in range(INITIAL_POPULATION):
+                # Create offspring ids and append it to list
+                id_offspring = lenPlayers
+                offspring_ids.append(id_offspring)
+                lenPlayers = lenPlayers + 1
+
+                # Create new Player objects and add as offsprings
+                offspring_players.append(Player(id_offspring, mating_begin_time))
+
+                # Add current player as parent to all offspring objects
+                offspring_players[i].Add_Parent(self.index, self.born_at, mate_id, mate_tob)
+
+            return offspring_players, offspring_ids
+
+    def ingesting_food(self, idx, time_given):
+        """
+        Perform food ingestion action
+
+        Params
+        ======
+        idx        (int)
+            : Id of the food particle being consumed
+        time_given (int)
+            : Time at which food ingestion started
+        """
+
+        # Player cannot move during this time
+        self.cannot_move = True
+
+        # Set ingestion time and food particle id
+        self.ingesting_begin_time = time_given
+        self.ingesting_particle_index = idx
+
+        # Add energy of 25 points for ingestion action
+        self.energy += 25
+
+    def show_player(self):
+        """
+        Show the player in pygame environment
+        """
+
+        screen.blit(self.playerImg, (self.playerX, self.playerY))
+
+    def show_close(self):
+        """
+        Show the player in pygame environment when it is close to another or is mating with another
+        """
+
+        if self.mating_begin_time != 0:
+            screen.blit(
+                pygame.image.load(
+                    os.path.join(os.path.dirname(__file__), "images/player_mating.png")
+                ),
+                (self.playerX, self.playerY),
+            )
+        else:
+            screen.blit(
+                pygame.image.load(
+                    os.path.join(os.path.dirname(__file__), "images/player_near.png")
+                ),
+                (self.playerX, self.playerY),
+            )